--- conflicted
+++ resolved
@@ -27,10 +27,7 @@
     "data_io",
     "decoders",
     "lobes",
-<<<<<<< HEAD
     "AccuracyStats",
-]
-=======
     "lm",
     "nnet",
     "processing",
@@ -43,5 +40,4 @@
     # Purely for test purposes.
     def __init__(self, *args, **kwargs):
         self.args = args
-        self.kwargs = kwargs
->>>>>>> b99d76c3
+        self.kwargs = kwargs