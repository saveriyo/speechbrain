"""An implementation of Denoising Diffusion

https://arxiv.org/pdf/2006.11239.pdf

Certain parts adopted from / inspired by denoising-diffusion-pytorch
https://github.com/lucidrains/denoising-diffusion-pytorch

Authors
 * Artem Ploujnikov 2022
"""

from collections import namedtuple
import torch
from torch import nn
from torch.nn import functional as F
from tqdm.auto import tqdm
from speechbrain.utils.data_utils import unsqueeze_as
from speechbrain.dataio.dataio import length_to_mask


class Diffuser(nn.Module):
    """A base diffusion implementation

    Arguments
    ---------
    model: nn.Module
        the underlying model
    """

    def __init__(self, model, timesteps, noise=None):
        super().__init__()
        self.model = model
        self.timesteps = timesteps
        if noise is None:
            noise = "gaussian"
        if isinstance(noise, str):
            self.noise = _NOISE_FUNCTIONS[noise]
        else:
            self.noise = noise

    def distort(self, x, timesteps=None):
        """Adds noise to a batch of data

        Arguments
        ---------
        x: torch.Tensor
            the original data sample
        timesteps: torch.Tensor
            a 1-D integer tensor of a length equal to the number of
            batches in x, where each entry corresponds to the timestep
            number for the batch. If omitted, timesteps will be randomly
            sampled

        Returns
        -------
        result: torch.Tensor
            a tensor of the same dimension as x
        """
        raise NotImplementedError

    def train_sample(self, x, timesteps=None, condition=None, **kwargs):
        """Creates a sample for the training loop with a
        corresponding target
        Arguments
        ---------
        x: torch.Tensor
            the original data sample
        timesteps: torch.Tensor
            a 1-D integer tensor of a length equal to the number of
            batches in x, where each entry corresponds to the timestep
            number for the batch. If omitted, timesteps will be randomly
            sampled
        condition: torch.tensor
            the condition used for conditional generation
            Should be omitted during unconditional generation
        Returns
        -------
        pred: torch.Tensor
            the model output 0 prdicted noise
        noise: torch.Tensor
            the noise being applied
        noisy_sample
            the sample with the noise applied
        """
        if timesteps is None:
            timesteps = sample_timesteps(x, self.timesteps)
        noisy_sample, noise = self.distort(x, timesteps=timesteps, **kwargs)
<<<<<<< HEAD
        pred = self.model(noisy_sample, timesteps=timesteps, **kwargs)
=======

        # in case that certain models do not have any condition as input
        if condition is None:
            pred = self.model(noisy_sample, timesteps)
        else:
            pred = self.model(noisy_sample, timesteps, condition)
>>>>>>> 70371f67
        return pred, noise, noisy_sample

    def sample(self, shape, **kwargs):
        """Generates the number of samples indicated by the
        count parameter

        Arguments
        ---------
        shape: enumerable
            the shape of the sample to generate


        Returns
        -------
        result: torch.Tensor
            the generated sample(s)
        """
        raise NotImplementedError

    def forward(self, x, timesteps=None):
        """Computes the forward pass, calls distort()
        """
        return self.distort(x, timesteps)


DDPM_DEFAULT_BETA_START = 0.0001
DDPM_DEFAULT_BETA_END = 0.02
DDPM_REF_TIMESTEPS = 1000
DESC_SAMPLING = "Diffusion Sampling"


class DenoisingDiffusion(Diffuser):
    """An implementation of a classic Denoising Diffusion Probabilistic Model (DDPM)

    Arguments
    ---------
    model: nn.Module
        the underlying model

    timesteps: int
        the number of timesteps

    noise: str|nn.Module
        the type of noise being used
        "gaussian" will produce standard Gaussian noise


    beta_start: float
        the value of the "beta" parameter at the beginning at the end of the process
        (see the paper)

    beta_end: float
        the value of the "beta" parameter at the end of the process

    show_progress: bool
        whether to show progress during inference
    """

    def __init__(
        self,
        model,
        timesteps=None,
        noise=None,
        beta_start=None,
        beta_end=None,
        sample_min=None,
        sample_max=None,
        show_progress=False,
    ):
        if timesteps is None:
            timesteps = DDPM_REF_TIMESTEPS
        super().__init__(model, timesteps=timesteps, noise=noise)
        if beta_start is None or beta_end is None:
            scale = DDPM_REF_TIMESTEPS / timesteps
            if beta_start is None:
                beta_start = scale * DDPM_DEFAULT_BETA_START
            if beta_end is None:
                beta_end = scale * DDPM_DEFAULT_BETA_END
        self.beta_start = beta_start
        self.beta_end = beta_end
        alphas, betas = self.compute_coefficients()
        self.register_buffer("alphas", alphas)
        self.register_buffer("betas", betas)
        alphas_cumprod = self.alphas.cumprod(dim=0)
        self.register_buffer("alphas_cumprod", alphas_cumprod)
        signal_coefficients = torch.sqrt(alphas_cumprod)
        noise_coefficients = torch.sqrt(1.0 - alphas_cumprod)
        self.register_buffer("signal_coefficients", signal_coefficients)
        self.register_buffer("noise_coefficients", noise_coefficients)
        alphas_cumprod_prev = F.pad(alphas_cumprod[:-1], (1, 0), value=1.0)
        posterior_variance = (
            betas * (1.0 - alphas_cumprod_prev) / (1.0 - alphas_cumprod)
        )
        self.register_buffer("posterior_variance", posterior_variance)
        self.register_buffer("posterior_log_variance", posterior_variance.log())
        posterior_mean_weight_start = (
            betas * torch.sqrt(alphas_cumprod_prev) / (1.0 - alphas_cumprod)
        )
        posterior_mean_weight_step = (
            (1.0 - alphas_cumprod_prev)
            * torch.sqrt(alphas)
            / (1.0 - alphas_cumprod)
        )
        self.register_buffer(
            "posterior_mean_weight_start", posterior_mean_weight_start
        )
        self.register_buffer(
            "posterior_mean_weight_step", posterior_mean_weight_step
        )
        sample_pred_model_coefficient = (1.0 / alphas_cumprod).sqrt()

        self.register_buffer(
            "sample_pred_model_coefficient", sample_pred_model_coefficient
        )
        sample_pred_noise_coefficient = (1.0 / alphas_cumprod - 1).sqrt()
        self.register_buffer(
            "sample_pred_noise_coefficient", sample_pred_noise_coefficient
        )
        self.sample_min = sample_min
        self.sample_max = sample_max
        self.show_progress = show_progress

    def compute_coefficients(self):
        """Computes diffusion coefficients (alphas and betas)"""
        betas = torch.linspace(self.beta_start, self.beta_end, self.timesteps)
        alphas = 1.0 - betas
        return alphas, betas

    def distort(self, x, noise=None, timesteps=None, **kwargs):
        """Adds noise to the sample, in a forward diffusion process,

        Arguments
        ---------
        x: torch.Tensor
            a data sample of 2 or more dimensions, with the
            first dimension representing the batch
        noise: torch.Tensor
            the noise to add
        timesteps: torch.Tensor
            a 1-D integer tensor of a length equal to the number of
            batches in x, where each entry corresponds to the timestep
            number for the batch. If omitted, timesteps will be randomly
            sampled

        Returns
        -------
        result: torch.Tensor
            a tensor of the same dimension as x
        """
        if timesteps is None:
            timesteps = sample_timesteps(x, self.timesteps)
        if noise is None:
            noise = self.noise(x, **kwargs)
        signal_coefficients = self.signal_coefficients[timesteps]
        noise_coefficients = self.noise_coefficients[timesteps]
        noisy_sample = (
            unsqueeze_as(signal_coefficients, x) * x
            + unsqueeze_as(noise_coefficients, noise) * noise
        )
        return noisy_sample, noise

    @torch.no_grad()
    def sample(self, shape, **kwargs):
        """Generates the number of samples indicated by the
        count parameter

        Arguments
        ---------
        shape: enumerable
            the shape of the sample to generate


        Returns
        -------
        result: torch.Tensor
            the generated sample(s)
        """
        sample = self.noise(torch.zeros(*shape, device=self.alphas.device))
        steps = reversed(range(self.timesteps))
        if self.show_progress:
            steps = tqdm(steps, desc=DESC_SAMPLING, total=self.timesteps)
        for timestep_number in steps:
            timestep = (
                torch.ones(
                    shape[0], dtype=torch.long, device=self.alphas.device
                )
                * timestep_number
            )
            sample = self.sample_step(sample, timestep, **kwargs)
        return sample

    @torch.no_grad()
    def sample_step(self, sample, timestep, **kwargs):
        """Processes a single timestep for the sampling
        process

        Arguments
        ---------
        sample: torch.Tensor
            the sample for the following timestep
        timestep: int
            the timestep number

        Arguments
        ---------
        predicted_sample: torch.Tensor
            the predicted sample (denoised by one step`)
        """
        model_out = self.model(sample, timestep, **kwargs)
        noise = self.noise(sample)
        sample_start = (
            unsqueeze_as(self.sample_pred_model_coefficient[timestep], sample)
            * sample
            - unsqueeze_as(
                self.sample_pred_noise_coefficient[timestep], model_out
            )
            * model_out
        )
        weight_start = unsqueeze_as(
            self.posterior_mean_weight_start[timestep], sample_start
        )
        weight_step = unsqueeze_as(
            self.posterior_mean_weight_step[timestep], sample
        )
        mean = weight_start * sample_start + weight_step * sample
        log_variance = unsqueeze_as(
            self.posterior_log_variance[timestep], noise
        )
        predicted_sample = mean + (0.5 * log_variance).exp() * noise
        if self.sample_min is not None or self.sample_max is not None:
            predicted_sample.clip_(min=self.sample_min, max=self.sample_max)
        return predicted_sample

    @torch.no_grad()
    def diffwave_inference(
        self,
        unconditional,
        scale,
        condition=None,
        fast_sampling=False,
        fast_sampling_noise_schedule=None,
        device=torch.device("cuda"),
    ):
        """Processes the inference for diffwave
        One inference function for all the locally/globally conditional
        generation and unconditional generation tasks
        Arguments
        ---------
        unconditional: bool
            do unconditional generation if True, else do conditional generation
        scale: int
            scale to get the final output wave length
            for conditional genration, the output wave length is scale * condition.shape[-1]
            for example, if the condition is spectrogram (bs, n_mel, time), scale should be hop length
            for unconditional generation, scale should be the desired audio length
        condition: torch.tensor
            input spectrogram for vocoding or other conditions for other
            conditional generation, should be None for unconditional generation
        fast_sampling: bool
            whether to do fast sampling
        fast_sampling_noise_schedule: list
            the noise schedules used for fast sampling
        device:
            inference device
        Returns
        ---------
        predicted_sample: torch.Tensor
            the predicted audio (bs, 1, t)
        """
        # either condition or uncondition
        if unconditional:
            assert condition is None
        else:
            assert condition is not None
            device = condition.device

        # must define fast_sampling_noise_schedule during fast sampling
        if fast_sampling:
            assert fast_sampling_noise_schedule is not None

        if fast_sampling and fast_sampling_noise_schedule is not None:
            inference_noise_schedule = fast_sampling_noise_schedule
            inference_alphas = 1 - torch.tensor(inference_noise_schedule)
            inference_alpha_cum = inference_alphas.cumprod(dim=0)
        else:
            inference_noise_schedule = self.betas
            inference_alphas = self.alphas
            inference_alpha_cum = self.alphas_cumprod

        inference_steps = []
        for s in range(len(inference_noise_schedule)):
            for t in range(self.timesteps - 1):
                if (
                    self.alphas_cumprod[t + 1]
                    <= inference_alpha_cum[s]
                    <= self.alphas_cumprod[t]
                ):
                    twiddle = (
                        self.alphas_cumprod[t] ** 0.5
                        - inference_alpha_cum[s] ** 0.5
                    ) / (
                        self.alphas_cumprod[t] ** 0.5
                        - self.alphas_cumprod[t + 1] ** 0.5
                    )
                    inference_steps.append(t + twiddle)
                    break

        if not unconditional:
            if (
                len(condition.shape) == 2
            ):  # Expand rank 2 tensors by adding a batch dimension.
                condition = condition.unsqueeze(0)
            audio = torch.randn(
                condition.shape[0], scale * condition.shape[-1], device=device,
            )
        else:
            audio = torch.randn(1, scale, device=device)
        # noise_scale = torch.from_numpy(alpha_cum**0.5).float().unsqueeze(1).to(device)

        for n in range(len(inference_alphas) - 1, -1, -1):
            c1 = 1 / inference_alphas[n] ** 0.5
            c2 = (
                inference_noise_schedule[n]
                / (1 - inference_alpha_cum[n]) ** 0.5
            )
            # predict noise
            noise_pred = self.model(
                audio,
                torch.tensor([inference_steps[n]], device=device),
                condition,
            ).squeeze(1)
            # mean
            audio = c1 * (audio - c2 * noise_pred)
            # add variance
            if n > 0:
                noise = torch.randn_like(audio)
                sigma = (
                    (1.0 - inference_alpha_cum[n - 1])
                    / (1.0 - inference_alpha_cum[n])
                    * inference_noise_schedule[n]
                ) ** 0.5
                audio += sigma * noise
            audio = torch.clamp(audio, -1.0, 1.0)
        return audio


class LatentDiffusion(nn.Module):
    """A latent diffusion wrapper. Latent diffusion is denoising diffusion
    applied to a latent space instead of the original data space

    Arguments
    ---------
    autoencoder: speechbrain.nnet.autoencoder.Autoencoder
        An autoencoder converting the original space to a latent space

    diffusion: speechbrian.nnet.diffusion.Diffuser
        A diffusion wrapper
    """

    def __init__(self, autoencoder, diffusion):
        super().__init__()
        self.autencoder = autoencoder
        self.diffusion = diffusion

    def train_sample(self, x, **kwargs):
        """Creates a sample for the training loop with a
        corresponding target

        Arguments
        ---------
        x: torch.Tensor
            the original data sample
        timesteps: torch.Tensor
            a 1-D integer tensor of a length equal to the number of
            batches in x, where each entry corresponds to the timestep
            number for the batch. If omitted, timesteps will be randomly
            sampled

        Returns
        -------
        pred: torch.Tensor
            the model output 0 prdicted noise
        noise: torch.Tensor
            the noise being applied
        noisy_sample
            the sample with the noise applied
        """

        latent = self.autoencoder.encode(x)
        return self.diffusion.train_sample(latent, **kwargs)

    def train_sample_latent(self, x, **kwargs):
        """Returns a train sample with autoencoder output - can be used to jointly
        training the diffusion model and the autoencoder

        Arguments
        ---------
        x: torch.Tensor
            the original data sample
        """
        # TODO: Make this generic
        length = kwargs.get("length")
        out_mask_value = kwargs.get("out_mask_value")
        latent_mask_value = kwargs.get("latent_mask_value")
        autoencoder_out = self.autencoder.train_sample(
            x,
            length=length,
            out_mask_value=out_mask_value,
            latent_mask_value=latent_mask_value,
        )
        diffusion_train_sample = self.diffusion.train_sample(
            autoencoder_out.latent, **kwargs
        )
        return LatentDiffusionTrainSample(
            diffusion=diffusion_train_sample, autoencoder=autoencoder_out
        )

    def distort(self, x):
        """Adds noise to the sample, in a forward diffusion process,

        Arguments
        ---------
        x: torch.Tensor
            a data sample of 2 or more dimensions, with the
            first dimension representing the batch
        noise: torch.Tensor
            the noise to add
        timesteps: torch.Tensor
            a 1-D integer tensor of a length equal to the number of
            batches in x, where each entry corresponds to the timestep
            number for the batch. If omitted, timesteps will be randomly
            sampled

        Returns
        -------
        result: torch.Tensor
            a tensor of the same dimension as x
        """

        latent = self.autencoder.encode(x)
        return self.diffusion.distort(latent)

    def sample(self, shape):
        # TODO: Auto-compute the latent shape
        latent = self.diffusion.sample(shape)
        return self.autencoder.decode(latent)


def sample_timesteps(x, num_timesteps):
    """Returns a random sample of timesteps as a 1-D tensor
    (one dimension only)

    Arguments
    ---------
    x: torch.Tensor
        a tensor of samples of any dimension
    num_timesteps: int
        the total number of timesteps"""
    return torch.randint(num_timesteps, (x.size(0),), device=x.device)


class GaussianNoise(nn.Module):
    """Adds ordinary Gaussian noise"""

    def forward(self, sample, **kwargs):
        """Forward pass

        Arguments
        ---------
        sample: the original sample
        """
        return torch.randn_like(sample)


class LengthMaskedGaussianNoise(nn.Module):
    """Gaussian noise applied to padded samples. No
    noise is added to positions that are part of padding

    Arguments
    ---------
    length_dim: int
        the
    """

    def __init__(self, length_dim=2):
        super().__init__()
        self.length_dim = length_dim

    def forward(self, sample, lens=None, **kwargs):
        """Creates Gaussian noise. If a tensor of lengths is
        provided, no noise is added to the padding positions.

        sample: torch.Tensor
            a batch of data
        lens: torch.Tensor
            relative lengths
        """
        noise = torch.randn_like(sample)
        if lens is not None:
            max_len = sample.size(self.length_dim)
            mask = length_to_mask(lens * max_len, max_len).bool()
            mask_shape = self._compute_mask_shape(noise, max_len)
            mask = mask.view(mask_shape)
            noise.masked_fill_(~mask, 0.0)
        return noise

    def _compute_mask_shape(self, noise, max_len):
        return (
            (noise.shape[0],)
            + ((1,) * (self.length_dim - 1))  # Between the batch and len_dim
            + (max_len,)
            + ((1,) * (noise.dim() - 3))  # Unsqueeze at the end
        )


_NOISE_FUNCTIONS = {
    "gaussian": GaussianNoise(),
}

DiffusionTrainSample = namedtuple(
    "DiffusionTrainSample", ["pred", "noise", "noisy_sample"]
)
LatentDiffusionTrainSample = namedtuple(
    "LatentDiffusionTrainSample", ["diffusion", "autoencoder"]
)<|MERGE_RESOLUTION|>--- conflicted
+++ resolved
@@ -85,16 +85,12 @@
         if timesteps is None:
             timesteps = sample_timesteps(x, self.timesteps)
         noisy_sample, noise = self.distort(x, timesteps=timesteps, **kwargs)
-<<<<<<< HEAD
-        pred = self.model(noisy_sample, timesteps=timesteps, **kwargs)
-=======
 
         # in case that certain models do not have any condition as input
         if condition is None:
             pred = self.model(noisy_sample, timesteps)
         else:
-            pred = self.model(noisy_sample, timesteps, condition)
->>>>>>> 70371f67
+            pred = self.model(noisy_sample, timesteps, condition, **kwargs)
         return pred, noise, noisy_sample
 
     def sample(self, shape, **kwargs):
